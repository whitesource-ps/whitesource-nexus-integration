--- conflicted
+++ resolved
@@ -1,8 +1,3 @@
 # To Do List
 - creating default config file if not exist
-<<<<<<< HEAD
-- add support for docker format repos (including config params for specifying includes/excludes for image names) 
-- Delete Docker Images after downloading them
-=======
-- Add Nexus Version, metadata reading...
->>>>>>> 990b2537
+- Move to a Docker image  