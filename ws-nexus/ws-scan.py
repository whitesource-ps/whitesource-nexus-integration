--- conflicted
+++ resolved
@@ -42,11 +42,7 @@
 SUPPORTED_FORMATS = {'maven2', 'npm', 'pypi', 'rubygems', 'nuget', 'raw', 'docker'}
 DOCKER_TIMEOUT = 600
 VER_3_26 = ["3", "26"]
-<<<<<<< HEAD
 UA_OFFLINE_MODE = 'true' if os.environ.get("DEBUG") else 'false'
-=======
-UA_OFFLINE_MODE = 'true' if os.environ.get("OFFLINE") else 'false'
->>>>>>> 236cc2a9
 
 config = None
 
@@ -471,6 +467,7 @@
     logging.debug(f"Component repository: {component['repository']}")
     logging.debug(f"Getting manifest file from: {dl_url}")
     manifest = call_nexus_api(dl_url, conf.headers)
+    logging.debug(f"manifest: {manifest}")
     repos = get_repos_as_dict(conf)
 
     import docker
