#!/usr/bin/env python3
import base64
from distutils.dir_util import copy_tree, remove_tree
import glob
import json
import logging
import pathlib
import shutil
import sys
import subprocess
import os
from configparser import ConfigParser
from multiprocessing import Pool, Manager
from urllib.parse import urlparse

import requests
import re

# constants
BASIC_AUTH_DELIMITER = ':'
PACKAGE_NAME = 'wss-4-nexus'
PACKAGE_VERSION = '1.2.0'
LOG_DIR = 'logs'
SCAN_DIR = '_wstemp'
LOG_FILE_WITH_PATH = LOG_DIR + '/wss-scan.log'
UA_NAME = 'wss-unified-agent'
UA_JAR_NAME = UA_NAME + '.jar'
UA_CONFIG_NAME = UA_NAME + '.config'
WS_LOG_DIR = 'whitesource'
UA_DIR = 'ua'
URL_UA_JAR = 'https://unified-agent.s3.amazonaws.com/wss-unified-agent.jar'
URL_UA_CONFIG = "https://unified-agent.s3.amazonaws.com/wss-unified-agent.config"
ERROR = 'error'
SUCCESS = 'SUCCESS'
FAILED = 'FAILED'
JAR_EXTENSION = 'jar'
SAAS_URL = 'https://saas.whitesourcesoftware.com/agent'
SAAS_EU_URL = 'https://saas-eu.whitesourcesoftware.com/agent'
APP_URL = 'https://app.whitesourcesoftware.com/agent'
APP_EU_URL = 'https://app-eu.whitesourcesoftware.com/agent'
SUPPORTED_FORMATS = {'maven2', 'npm', 'pypi', 'rubygems', 'nuget', 'raw', 'docker'}
DOCKER_TIMEOUT = 600
VER_3_26 = ["3", "26"]
config = None

logging.basicConfig(level=logging.INFO,
                    handlers=[logging.StreamHandler(stream=sys.stdout), logging.FileHandler(LOG_FILE_WITH_PATH)],
                    format='%(levelname)s %(asctime)s %(process)s: %(message)s',
                    datefmt='%y-%m-%d %H:%M:%S')


class Configuration:
    def __init__(self):
        conf = ConfigParser()
        conf.optionxform = str
        conf.read('../config/params.config')
        # Nexus Settings
        self.nexus_base_url = conf.get('Nexus Settings', 'NexusBaseUrl', fallback='http://localhost:8081').strip('/')
        self.nexus_auth_token = conf.get('Nexus Settings', 'NexusAuthToken')
        self.nexus_user = conf.get('Nexus Settings', 'NexusUser')
        self.nexus_password = conf.get('Nexus Settings', 'NexusPassword')
        self.nexus_config_input_repositories = conf.get('Nexus Settings', 'NexusRepositories')
        # WhiteSource Settings
        self.user_key = conf.get('WhiteSource Settings', 'WSUserKey')
        self.api_key = conf.get('WhiteSource Settings', 'WSApiKey')
        self.product_name = conf.get('WhiteSource Settings', 'WSProductName', fallback='Nexus')
        # self.ua_dir = conf.get('WhiteSource Settings', 'UADir')
        self.check_policies = conf.getboolean('WhiteSource Settings', 'WSCheckPolicies', fallback=False)
        self.policies = 'true' if self.check_policies else 'false'
        self.ws_url = conf.get('WhiteSource Settings', 'WSUrl')
        if not self.ws_url.endswith('/agent'):
            self.ws_url = self.ws_url + '/agent'
        # General Settings
        self.interactive_mode = conf.getboolean('General Settings', 'InteractiveMode', fallback=False)
        self.threads_number = conf.getint('General Settings', 'ThreadCount', fallback=5)

        self.ws_env_var = {**os.environ, **{'WS_USERKEY': self.user_key,
                                            'WS_APIKEY': self.api_key,
                                            'WS_PROJECTPERFOLDER': 'true',
                                            'WS_PRODUCTNAME': self.product_name,
                                            'WS_WSS_URL': self.ws_url,
                                            'WS_INCLUDES': '**/*.*',
                                            'WS_CHECKPOLICIES': self.policies,
                                            'WS_FORCECHECKALLDEPENDENCIES': self.policies,
                                            'WS_OFFLINE': 'false'}}
        self.nexus_ip = self.nexus_base_url.split('//')[1].split(':')[0]

        # Validation authentication details
        if self.nexus_user and self.nexus_password:
            logging.debug('Converting user and password to basic string')
            self.nexus_auth_token = convert_to_basic_string(self.nexus_user, self.nexus_password)
        elif self.nexus_auth_token:
            logging.debug(f"Using configure Nexus token: {self.nexus_auth_token}")
        else:
            logging.error("Missing Nexus authentication. Configure username and password or Token")
            return

        self.headers = {'Authorization': f'Basic {self.nexus_auth_token}',
                        'accept': 'application/json'}


def main():
    global config
    print_header('WhiteSource for Nexus')

    config = Configuration()
    logging.info("Starting")

    nexus_api_url_repos, nexus_api_url_components = define_nexus_parameters()

    validate_nexus_user_pass(config.nexus_user, config.nexus_password, config.nexus_auth_token)

    validate_ws_credentials(config.user_key, config.api_key, config.ws_url)

    config.ua_jar_with_path = download_unified_agent_and_config()

    header, existing_nexus_repository_list = retrieve_nexus_repositories(config.nexus_user, config.nexus_password,
                                                                         config.nexus_auth_token, nexus_api_url_repos)
    set_resources_url(config.nexus_version)

    if not config.interactive_mode:
        nexus_input_repositories = config.nexus_config_input_repositories
        if not nexus_input_repositories:
            selected_repositories = existing_nexus_repository_list
            logging.info('No repositories specified, all repositories will be scanned')
        else:
            logging.info('Validate specified repositories')
            selected_repositories = validate_selected_repositories_from_config(nexus_input_repositories,
                                                                               existing_nexus_repository_list)
    else:
        print_header('Available Repositories')
        print('Only supported repositories will be available for the WS scan')

        for number, entry in enumerate(existing_nexus_repository_list):
            print(f'   {number} - {entry}')

        nexus_input_repositories_str = input('Select repositories to scan by entering their numbers '
                                             '(space delimited list): ')
        # ToDo - Validate this input - only allow values in range of len(existing_nexus_repository_map)
        nexus_user_input_repositories = nexus_input_repositories_str.split()

        selected_repositories = validate_selected_repositories(nexus_user_input_repositories,
                                                               existing_nexus_repository_list)

    download_components_from_repositories(selected_repositories, nexus_api_url_components, header,
                                          config.threads_number)

    print_header('WhiteSource Scan')
    exit_code = whitesource_scan()

    move_all_files_in_dir(WS_LOG_DIR, LOG_DIR)

    delete_files(WS_LOG_DIR, SCAN_DIR)

    sys.exit(exit_code)


def set_resources_url(full_version: str):
    ver = full_version.strip("Nexus/ (OSS)").split(".")
    if ver[0] < VER_3_26[0] or (ver[0] == VER_3_26[0] and ver[1] < VER_3_26[1]):
        config.resources_url = "/service/rest/beta/repositories"
    else:
        config.resources_url = "/service/rest/v1/repositorySettings"
    logging.debug(f"Using repository: {config.resources_url}")


def print_header(hdr_txt: str):
    hdr_txt = ' {0} '.format(hdr_txt)
    hdr = '\n{0}\n{1}\n{0}'.format(('=' * len(hdr_txt)), hdr_txt)
    print(hdr)


def creating_folder_and_log_file():
    """
    Create empty directories for logs and scan results
    Directories from previous runs are deleted

    :return:
    """
    if os.path.exists(LOG_DIR):
        shutil.rmtree(LOG_DIR)
    os.makedirs(LOG_DIR, exist_ok=True)
    if os.path.exists(SCAN_DIR):
        shutil.rmtree(SCAN_DIR)
    os.makedirs(SCAN_DIR, exist_ok=True)


def define_nexus_parameters():
    global config
    """
    Build Nexus URLs according to configuration

    :return: URLs for repositories and components endpoints
    """
    logging.info('Getting region parameters')
    nexus_api_url = config.nexus_base_url + '/service/rest/v1'
    nexus_api_url_repos = nexus_api_url + '/repositories'
    nexus_api_url_components = nexus_api_url + '/components'

    return nexus_api_url_repos, nexus_api_url_components


def validate_nexus_user_pass(nexus_user, nexus_password, nexus_auth_token):
    """
    :param nexus_user:
    :param nexus_password:
    :param nexus_auth_token:
    :return:
    """
    logging.info('Validating Nexus credentials')

    if (not nexus_auth_token) and (not nexus_user or not nexus_password):
        logging.error(f'{FAILED} {BASIC_AUTH_DELIMITER} Either NexusAuthToken or both NexusUser and NexusPassword must '
                      f'be provided. Check params.config and try again.')
        ws_exit()

    logging.info('Nexus credentials validated')


def validate_ws_credentials(user_key, api_key, ua_url):
    """

    :param user_key:
    :param api_key:
    :param ua_url:
    :return:
    """
    logging.info('Validating WhiteSource User Key, API Key and URL')

    check_if_param_exists(user_key, 'WSUserKey')
    check_if_param_exists(api_key, 'WSApiKey')
    check_if_param_exists(ua_url, 'WSUrl')

    logging.info('WhiteSource User Key, API Key and URL validated')


def check_if_param_exists(param=str, param_name=str):
    if not param:
        logging.error(f'{FAILED} {BASIC_AUTH_DELIMITER} {param_name} '
                      f'must be provided. Check params.config and try again.')
        ws_exit()


def convert_to_basic_string(user_name, password):
    """
    Encode username and password per RFC 7617

    :param user_name:
    :param password:
    :return:
    """
    auth_string_plain = user_name + BASIC_AUTH_DELIMITER + password
    basic_bytes = base64.b64encode(bytes(auth_string_plain, "utf-8"))
    basic_string = str(basic_bytes)[2:-1]
    return basic_string


def retrieve_nexus_repositories(user, password, nexus_auth_token, nexus_api_url_repos):
    """
    Retrieves the list of repositories from Nexus

    :param user:
    :param password:
    :param nexus_auth_token:
    :param nexus_api_url_repos:
    :return:
    """
    if user and password:
        logging.info('Converting user and password to basic string')
        nexus_auth_token = convert_to_basic_string(user, password)

    headers = {'Authorization': 'Basic %s' % nexus_auth_token}
    logging.info('Sending request for retrieving Nexus repository list')
    try:
        response_repository_headers = requests.get(nexus_api_url_repos, headers=headers)
        json_response_repository_headers = json.loads(response_repository_headers.text)
    except Exception:
        logging.info(f'{FAILED} to retrieve Nexus repositories. Verify Nexus URL and credentials and try again.')
        ws_exit()

    config.nexus_version = response_repository_headers.headers.get('Server', "3.26")
<<<<<<< HEAD
    logging.debug(f" Nexus Headers: {response_repository_headers.headers}")
=======
>>>>>>> 42c8cfe2
    logging.info(f"Nexus Version: {config.nexus_version}")

    existing_nexus_repository_list = []
    for json_repository in json_response_repository_headers:
        repo_format = json_repository.get("format")
        if repo_format in SUPPORTED_FORMATS:
            rep_name = json_repository["name"]
            existing_nexus_repository_list.append(rep_name)
        else:
            continue
    return headers, existing_nexus_repository_list


def validate_selected_repositories(nexus_input_repositories, existing_nexus_repository_list):
    """
    Validate selected repositories when running in configMode=False, mostly for testing

    :param nexus_input_repositories:
    :param existing_nexus_repository_list:
    :return:
    """
    try:
        selected_repositories = [existing_nexus_repository_list[int(n)] for n in nexus_input_repositories]
    except Exception:
        # ToDo - After adding input validation to nexus_user_input_repositories (under main() function),
        #        this validation can be removed
        logging.error(f'{FAILED} {BASIC_AUTH_DELIMITER} There are no such repositories in your Nexus environment,'
                      ' please select the number from the list of the existing repositories')
        ws_exit()

    logging.info('Getting region parameters has finished')
    return selected_repositories


def validate_selected_repositories_from_config(nexus_input_repositories, existing_nexus_repository_list):
    """
    Validate selected repositories when running in configMode=True (production mode)

    :param nexus_input_repositories:
    :param existing_nexus_repository_list:
    :return:
    """
    existing_nexus_repository_set = set(existing_nexus_repository_list)
    user_selected_repos_list = list(nexus_input_repositories.split(","))
    user_selected_repos_set = set(user_selected_repos_list)
    missing_repos = user_selected_repos_set - existing_nexus_repository_set
    if missing_repos:
        logging.error(f'Could not find the following repositories: {",".join(missing_repos)}')
        logging.error(f'{FAILED} {BASIC_AUTH_DELIMITER} Specified repositories not found or their format is not'
                      f' supported, check params.config and try again.')
        ws_exit()
    # ToDo - only ws_exit if ALL specified repos not found, continue scan if some were found.

    logging.info('Getting region parameters has finished')
    return user_selected_repos_list


def download_components_from_repositories(selected_repositories, nexus_api_url_components, header, threads_number):
    """
    Download all components from selected repositories and save to folder

    :param selected_repositories:
    :param nexus_api_url_components:
    :param header:
    :param threads_number:
    :return:
    """
    for repo_name in selected_repositories:
        logging.info(f'Repository: {repo_name}')

        repo_comp_url = f'{nexus_api_url_components}?repository={repo_name}'
        continuation_token = "init"
        all_repo_items = []

        logging.info('Validate artifact list')
        while continuation_token:
            if continuation_token != 'init':
                cur_repo_comp_url = f'{repo_comp_url}&continuationToken={continuation_token}'
            else:
                cur_repo_comp_url = repo_comp_url
            cur_response_repo = requests.get(cur_repo_comp_url, headers=header)
            cur_json_response_cur_components = json.loads(cur_response_repo.text)
            for item in cur_json_response_cur_components['items']:
                all_repo_items.append(item)
            continuation_token = cur_json_response_cur_components['continuationToken']

        if not all_repo_items:
            logging.info(f'No artifacts found in {repo_name}')
            logging.info(' -- > ')
        else:
            script_path = pathlib.Path(__file__).parent.absolute()
            cur_dest_folder = f'{script_path}/{SCAN_DIR}/{repo_name}'
            os.makedirs(cur_dest_folder, exist_ok=True)

            logging.info('Retrieving artifacts...')

            manager = Manager()
            docker_images_q = manager.Queue()
            with Pool(threads_number) as pool:
                pool.starmap(repo_worker, [(comp, repo_name, cur_dest_folder, header, config, docker_images_q)
                                           for i, comp in enumerate(all_repo_items)])
            # Updating UA env vars to include Docker images from Nexus
            docker_images = []
            while not docker_images_q.empty():
                docker_images.append(docker_images_q.get(block=True, timeout=0.05))

            if docker_images:
                logging.info(f"Found {len(docker_images)} Docker images")
                config.ws_env_var['WS_DOCKER_SCANIMAGES'] = 'True'
                config.ws_env_var['WS_DOCKER_INCLUDES'] = ",".join(docker_images)
            logging.info(' -- > ')


def handle_docker_repo(component: dict, conf) -> str:
    """
    Locally pull Docker Image from a given repository (component)
    :param component:
    :param conf: global config
    :return: Retrieve Docker Image ID so UA will only scan images downloaded from Nexus
    """
    def get_repos_as_dict() -> dict:
        repo_resp = requests.get(conf.nexus_base_url + conf.resources_url, headers=conf.headers)
        repos_list = json.loads(repo_resp.text)
        repo_dict = {}
        for repo in repos_list:
            repo_dict[repo['name']] = repo

        return repo_dict

    def get_docker_repo_url(repo: dict) -> str:
        """
        Retrieves Repository URL with port
        :param repo:
        :return: Image ID in form of string
        """
        https_port = repo['docker'].get('httpsPort')
        http_port = repo['docker']['httpPort']
        parsed_url = urlparse(repo['url'])
        if http_port:
            r_url = f"{parsed_url.hostname}:{http_port}"
        elif https_port:
            r_url = f"{parsed_url.hostname}:{https_port}"
        else:
            logging.error("Unable to get repository port. Using default URL")
            r_url = f"{parsed_url.hostname}:{parsed_url.port}"
        logging.debug(f"Returned docker repo URL: {r_url}")

        return r_url

    dl_url = component['assets'][0]["downloadUrl"]
    logging.debug(f"Getting manifest file from: {dl_url}")
    manifest_resp = requests.get(dl_url, headers=conf.headers)
    manifest = json.loads(manifest_resp.text)
    repos = get_repos_as_dict()

    import docker
    docker_repo_url = get_docker_repo_url(repos[component['repository']])
    image_name = f"{docker_repo_url}/{manifest['name']}:{manifest['tag']}"
    logging.info(f"Pulling Docker image: {image_name}")
    try:
        client = docker.from_env(timeout=DOCKER_TIMEOUT)
        # Configuring Nexus user and password are mandatory for non-anonymous Docker repositories
        client.login(username=conf.nexus_user, password=conf.nexus_password, registry=docker_repo_url)
        pull_res = client.images.pull(image_name)
    except docker.errors.DockerException:
        logging.exception(f"Error loading image: {image_name}")
        return ""

    image_id = pull_res.id.split(':')[1][0:12]
    logging.debug(f"Image ID: {image_id} successfully pulled")

    return image_id  # Shorten ID to match docker images IMAGE ID


def repo_worker(comp, repo_name, cur_dest_folder, header, conf, d_images_q):
    """

    :param d_images_q:
    :param conf:
    :param comp:
    :param repo_name:
    :param cur_dest_folder:
    :param header:
    """

    all_components = []
    component_assets = comp['assets']
    logging.debug(f"Handling component ID: {comp['id']} on repository: {comp['repository']} Format: {comp['format']}")
    if comp['format'] == 'nuget':
        comp_name = '{}.{}.nupkg'.format(comp['name'], comp['version'])
        all_components.append(comp_name)
    elif re.match('(maven).*', comp['format']):
        component_assets_size = len(component_assets)
        for asset in range(0, component_assets_size):
            comp_name = component_assets[asset]['path'].rpartition('/')[-1]
            if comp_name.split(".")[-1] == JAR_EXTENSION:
                all_components.append(comp_name)
    elif comp['format'] == 'docker':
        d_images_q.put(handle_docker_repo(comp, conf))
    else:
        comp_name = component_assets[0]['path'].rpartition('/')[-1]
        all_components.append(comp_name)

    for comp_name in all_components:
        comp_worker(repo_name, component_assets, cur_dest_folder, header, comp_name)


def comp_worker(repo_name, component_assets, cur_dest_folder, header, comp_name):
    """

    :param repo_name:
    :param component_assets:
    :param cur_dest_folder:
    :param header:
    :param comp_name:
    """
    logging.info(f'Downloading {comp_name} component from {repo_name}')
    comp_download_url = component_assets[0]["downloadUrl"]
    response = requests.get(comp_download_url, headers=header)
    logging.debug(f"Download URL: {comp_download_url}")
    path = os.path.dirname(f'{cur_dest_folder}/{comp_name}')
    if not os.path.exists(path):
        os.makedirs(path, exist_ok=True)
    with open(f'{cur_dest_folder}/{comp_name}', 'wb') as f:
        f.write(response.content)
        logging.info(f'Component {comp_name} has successfully downloaded')


def download_unified_agent_and_config():
    """
    Download unified agent and config file if there are not exist in the default or specified folder
    :return:
    """
    logging.info('Verifying agent parameters')
    ua_jar_with_path = f'{UA_DIR}/{UA_JAR_NAME}'
    ua_conf_with_path = f'{UA_DIR}/{UA_CONFIG_NAME}'

    if not os.path.isdir(UA_DIR):
        logging.info(f'Creating directory "{UA_DIR}"')
        os.makedirs(UA_DIR, exist_ok=True)

    if not os.path.isfile(ua_jar_with_path):
        logging.info('(this may take a few minutes on first run)')
        logging.info('Downloading WhiteSource agent')

        r = requests.get(URL_UA_JAR)
        with open(ua_jar_with_path, 'wb') as f:
            f.write(r.content)

        r = requests.get(URL_UA_CONFIG)
        with open(ua_conf_with_path, 'wb') as f:
            f.write(r.content)

    logging.info('WhiteSource agent download complete')

    return ua_jar_with_path


def whitesource_scan() -> int:
    global config
    """

    :param product_name:
    :param user_key:
    :param api_key:
    :param ws_url:
    :param check_policies:
    :param ua_jar_with_path:
    :return:
    """

    logging.info('Starting WhiteSource scan')

    return_code = subprocess.run(['java', '-jar', config.ua_jar_with_path, '-d', SCAN_DIR, '-logLevel', ERROR],
                                 env=config.ws_env_var, stdout=subprocess.DEVNULL).returncode

    return_msg = 'SUCCESS'
    if return_code != 0:
        return_code = return_code - 4294967296
        if return_code == -1:
            return_msg = 'ERROR'
        elif return_code == -2:
            return_msg = 'POLICY_VIOLATION'
        elif return_code == -3:
            return_msg = 'CLIENT_FAILURE'
        elif return_code == -4:
            return_msg = 'CONNECTION_FAILURE'
        elif return_code == -5:
            return_msg = 'SERVER_FAILURE'
        elif return_code == -6:
            return_msg = 'PRE_STEP_FAILURE'
        else:
            return_msg = 'FAILED'

    logging.info('WhiteSource scan complete')

    logging.info(f'Result: {return_msg} ({return_code})')
    return return_code


def move_all_files_in_dir(src_dir, dst_dir):
    """

    :param src_dir:
    :param dst_dir:
    :return:
    """
    logging.info('Moving logs after the WhiteSource scan has finished')
    if os.path.isdir(src_dir) and os.path.isdir(dst_dir):
        for filePath in glob.glob(src_dir):
            copy_tree(filePath, dst_dir)
        remove_tree(src_dir)
        logging.info('Moving logs has successfully finished')
    else:
        logging.info(f'{src_dir} or {dst_dir} are not directories')
        logging.info('Moving logs after WhiteSource scan has failed')


def delete_files(ws_dir, scan_dir):
    """

    :param ws_dir:
    :param scan_dir:
    :return:
    """
    logging.info('Start deleting the scan dir')
    success = True
    if os.path.isdir(ws_dir):
        try:
            os.rmdir(ws_dir)
        except OSError as e:
            logging.error(f'Deleting the scan dir has failed: {ws_dir}: {e.strerror}')
            success = False
    if os.path.isdir(scan_dir):
        try:
            shutil.rmtree(scan_dir)
        except OSError as e:
            logging.error(f'Deleting the scan dir has failed: {scan_dir}: {e.strerror}')
            success = False
    if success:
        logging.info('Deleting the scan dir has successfully finished')
    else:
        sys.exit(1)


def ws_exit():
    delete_files(WS_LOG_DIR, SCAN_DIR)
    sys.exit(1)


if __name__ == '__main__':
    main()<|MERGE_RESOLUTION|>--- conflicted
+++ resolved
@@ -279,10 +279,8 @@
         ws_exit()
 
     config.nexus_version = response_repository_headers.headers.get('Server', "3.26")
-<<<<<<< HEAD
     logging.debug(f" Nexus Headers: {response_repository_headers.headers}")
-=======
->>>>>>> 42c8cfe2
+
     logging.info(f"Nexus Version: {config.nexus_version}")
 
     existing_nexus_repository_list = []
