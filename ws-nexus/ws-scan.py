--- conflicted
+++ resolved
@@ -42,12 +42,8 @@
 SUPPORTED_FORMATS = {'maven2', 'npm', 'pypi', 'rubygems', 'nuget', 'raw', 'docker'}
 DOCKER_TIMEOUT = 600
 VER_3_26 = ["3", "26"]
-<<<<<<< HEAD
-UA_OFFLINE_MODE = 'true' if os.environ.get("DEBUG") else 'false'
-=======
 TOOL_DETAILS = f"ps-nexus-integration-{PACKAGE_VERSION}"
 UA_OFFLINE_MODE = 'true' if os.environ.get("OFFLINE") else 'false'
->>>>>>> 910e0aaf
 
 config = None
 
@@ -474,7 +470,6 @@
     logging.debug(f"Component repository: {component['repository']}")
     logging.debug(f"Getting manifest file from: {dl_url}")
     manifest = call_nexus_api(dl_url, conf.headers)
-    logging.debug(f"manifest: {manifest}")
     repos = get_repos_as_dict(conf)
 
     import docker
@@ -486,6 +481,7 @@
         docker_repo_url = conf.nexus_alt_docker_registry_address
         logging.info(f"Using user-defined docker registry URL: {docker_repo_url}")
     elif repo:
+        logging.debug(f"Repository data: {repo}")
         docker_repo_url = get_docker_repo_url(repo)
 
     if docker_repo_url:
