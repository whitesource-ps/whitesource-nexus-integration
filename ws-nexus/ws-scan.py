#!/usr/bin/env python3
import base64
from distutils.dir_util import copy_tree, remove_tree
import glob
import json
import logging
import pathlib
import shutil
import sys
import subprocess
import os
from configparser import ConfigParser
from multiprocessing import Pool, Manager
from urllib.parse import urlparse

import requests
import re

# constants
BASIC_AUTH_DELIMITER = ':'
PACKAGE_NAME = 'wss-4-nexus'
PACKAGE_VERSION = '1.2.0'
LOG_DIR = 'logs'
SCAN_DIR = '_wstemp'
LOG_FILE_WITH_PATH = LOG_DIR + '/wss-scan.log'
UA_NAME = 'wss-unified-agent'
UA_JAR_NAME = UA_NAME + '.jar'
UA_CONFIG_NAME = UA_NAME + '.config'
WS_LOG_DIR = 'whitesource'
UA_DIR = 'ua'
URL_UA_JAR = 'https://unified-agent.s3.amazonaws.com/wss-unified-agent.jar'
URL_UA_CONFIG = "https://unified-agent.s3.amazonaws.com/wss-unified-agent.config"
ERROR = 'error'
SUCCESS = 'SUCCESS'
FAILED = 'FAILED'
JAR_EXTENSION = 'jar'
SAAS_URL = 'https://saas.whitesourcesoftware.com/agent'
SAAS_EU_URL = 'https://saas-eu.whitesourcesoftware.com/agent'
APP_URL = 'https://app.whitesourcesoftware.com/agent'
APP_EU_URL = 'https://app-eu.whitesourcesoftware.com/agent'
SUPPORTED_FORMATS = {'maven2', 'npm', 'pypi', 'rubygems', 'nuget', 'raw', 'docker'}
DOCKER_TIMEOUT = 600
VER_3_26 = ["3", "26"]
config = None

logging.basicConfig(level=logging.INFO,
                    handlers=[logging.StreamHandler(stream=sys.stdout), logging.FileHandler(LOG_FILE_WITH_PATH)],
<<<<<<< HEAD
                    format='%(levelname)s %(asctime)s %(process)p: %(message)s',
=======
                    format='%(levelname)s %(asctime)s %(process)s: %(message)s',
>>>>>>> ed25b8b6
                    datefmt='%y-%m-%d %H:%M:%S')


class Configuration:
    def __init__(self):
        conf = ConfigParser()
        conf.optionxform = str
        conf.read('../config/params.config')
        # Nexus Settings
        self.nexus_base_url = conf.get('Nexus Settings', 'NexusBaseUrl', fallback='http://localhost:8081').strip('/')
        self.nexus_auth_token = conf.get('Nexus Settings', 'NexusAuthToken')
        self.nexus_user = conf.get('Nexus Settings', 'NexusUser')
        self.nexus_password = conf.get('Nexus Settings', 'NexusPassword')
        self.nexus_config_input_repositories = conf.get('Nexus Settings', 'NexusRepositories')
        # WhiteSource Settings
        self.user_key = conf.get('WhiteSource Settings', 'WSUserKey')
        self.api_key = conf.get('WhiteSource Settings', 'WSApiKey')
        self.product_name = conf.get('WhiteSource Settings', 'WSProductName', fallback='Nexus')
        # self.ua_dir = conf.get('WhiteSource Settings', 'UADir')
        self.check_policies = conf.getboolean('WhiteSource Settings', 'WSCheckPolicies', fallback=False)
        self.policies = 'true' if self.check_policies else 'false'
        self.ws_url = conf.get('WhiteSource Settings', 'WSUrl')
        if not self.ws_url.endswith('/agent'):
            self.ws_url = self.ws_url + '/agent'
        # General Settings
        self.interactive_mode = conf.getboolean('General Settings', 'InteractiveMode', fallback=False)
        self.threads_number = conf.getint('General Settings', 'ThreadCount', fallback=5)

        self.ws_env_var = {**os.environ, **{'WS_USERKEY': self.user_key,
                                            'WS_APIKEY': self.api_key,
                                            'WS_PROJECTPERFOLDER': 'true',
                                            'WS_PRODUCTNAME': self.product_name,
                                            'WS_WSS_URL': self.ws_url,
                                            'WS_INCLUDES': '**/*.*',
                                            'WS_CHECKPOLICIES': self.policies,
                                            'WS_FORCECHECKALLDEPENDENCIES': self.policies,
                                            'WS_OFFLINE': 'false'}}
        self.nexus_ip = self.nexus_base_url.split('//')[1].split(':')[0]

        # Validation authentication details
        if self.nexus_user and self.nexus_password:
            logging.debug('Converting user and password to basic string')
            self.nexus_auth_token = convert_to_basic_string(self.nexus_user, self.nexus_password)
        elif self.nexus_auth_token:
            logging.debug(f"Using configure Nexus token: {self.nexus_auth_token}")
        else:
            logging.error("Missing Nexus authentication. Configure username and password or Token")
            return

        self.headers = {'Authorization': f'Basic {self.nexus_auth_token}',
                        'accept': 'application/json'}


def main():
    global config
    print_header('WhiteSource for Nexus')

    config = Configuration()
    logging.info("Starting")

    nexus_api_url_repos, nexus_api_url_components = define_nexus_parameters()

    validate_nexus_user_pass(config.nexus_user, config.nexus_password, config.nexus_auth_token)

    validate_ws_credentials(config.user_key, config.api_key, config.ws_url)

    config.ua_jar_with_path = download_unified_agent_and_config()

    header, existing_nexus_repository_list = retrieve_nexus_repositories(config.nexus_user, config.nexus_password,
                                                                         config.nexus_auth_token, nexus_api_url_repos)
    set_resources_url(config.nexus_version)

    if not config.interactive_mode:
        nexus_input_repositories = config.nexus_config_input_repositories
        if not nexus_input_repositories:
            selected_repositories = existing_nexus_repository_list
            logging.info('No repositories specified, all repositories will be scanned')
        else:
            logging.info('Validate specified repositories')
            selected_repositories = validate_selected_repositories_from_config(nexus_input_repositories,
                                                                               existing_nexus_repository_list)
    else:
        print_header('Available Repositories')
        print('Only supported repositories will be available for the WS scan')

        for number, entry in enumerate(existing_nexus_repository_list):
            print(f'   {number} - {entry}')

        nexus_input_repositories_str = input('Select repositories to scan by entering their numbers '
                                             '(space delimited list): ')
        # ToDo - Validate this input - only allow values in range of len(existing_nexus_repository_map)
        nexus_user_input_repositories = nexus_input_repositories_str.split()

        selected_repositories = validate_selected_repositories(nexus_user_input_repositories,
                                                               existing_nexus_repository_list)

    download_components_from_repositories(selected_repositories, nexus_api_url_components, header,
                                          config.threads_number)

    print_header('WhiteSource Scan')
    exit_code = whitesource_scan()

    move_all_files_in_dir(WS_LOG_DIR, LOG_DIR)

    delete_files(WS_LOG_DIR, SCAN_DIR)

    sys.exit(exit_code)


def set_resources_url(full_version: str):
    ver = full_version.strip("Nexus/ (OSS)").split(".")
    if ver[0] < VER_3_26[0] or (ver[0] == VER_3_26[0] and ver[1] < VER_3_26[1]):
        config.resources_url = "/service/rest/beta/repositories"
    else:
        config.resources_url = "/service/rest/v1/repositorySettings"
    logging.debug(f"Using repository: {config.resources_url}")


def print_header(hdr_txt: str):
    hdr_txt = ' {0} '.format(hdr_txt)
    hdr = '\n{0}\n{1}\n{0}'.format(('=' * len(hdr_txt)), hdr_txt)
    print(hdr)


def creating_folder_and_log_file():
    """
    Create empty directories for logs and scan results
    Directories from previous runs are deleted

    :return:
    """
    if os.path.exists(LOG_DIR):
        shutil.rmtree(LOG_DIR)
    os.makedirs(LOG_DIR, exist_ok=True)
    if os.path.exists(SCAN_DIR):
        shutil.rmtree(SCAN_DIR)
    os.makedirs(SCAN_DIR, exist_ok=True)


def define_nexus_parameters():
    global config
    """
    Build Nexus URLs according to configuration

    :return: URLs for repositories and components endpoints
    """
    logging.info('Getting region parameters')
    nexus_api_url = config.nexus_base_url + '/service/rest/v1'
    nexus_api_url_repos = nexus_api_url + '/repositories'
    nexus_api_url_components = nexus_api_url + '/components'

    return nexus_api_url_repos, nexus_api_url_components


def validate_nexus_user_pass(nexus_user, nexus_password, nexus_auth_token):
    """
    :param nexus_user:
    :param nexus_password:
    :param nexus_auth_token:
    :return:
    """
    logging.info('Validating Nexus credentials')

    if (not nexus_auth_token) and (not nexus_user or not nexus_password):
        logging.error(f'{FAILED} {BASIC_AUTH_DELIMITER} Either NexusAuthToken or both NexusUser and NexusPassword must '
                      f'be provided. Check params.config and try again.')
        ws_exit()

    logging.info('Nexus credentials validated')


def validate_ws_credentials(user_key, api_key, ua_url):
    """

    :param user_key:
    :param api_key:
    :param ua_url:
    :return:
    """
    logging.info('Validating WhiteSource User Key, API Key and URL')

    check_if_param_exists(user_key, 'WSUserKey')
    check_if_param_exists(api_key, 'WSApiKey')
    check_if_param_exists(ua_url, 'WSUrl')

    logging.info('WhiteSource User Key, API Key and URL validated')


def check_if_param_exists(param=str, param_name=str):
    if not param:
        logging.error(f'{FAILED} {BASIC_AUTH_DELIMITER} {param_name} '
                      f'must be provided. Check params.config and try again.')
        ws_exit()


def convert_to_basic_string(user_name, password):
    """
    Encode username and password per RFC 7617

    :param user_name:
    :param password:
    :return:
    """
    auth_string_plain = user_name + BASIC_AUTH_DELIMITER + password
    basic_bytes = base64.b64encode(bytes(auth_string_plain, "utf-8"))
    basic_string = str(basic_bytes)[2:-1]
    return basic_string


def retrieve_nexus_repositories(user, password, nexus_auth_token, nexus_api_url_repos):
    """
    Retrieves the list of repositories from Nexus

    :param user:
    :param password:
    :param nexus_auth_token:
    :param nexus_api_url_repos:
    :return:
    """
    if user and password:
        logging.info('Converting user and password to basic string')
        nexus_auth_token = convert_to_basic_string(user, password)

    headers = {'Authorization': 'Basic %s' % nexus_auth_token}
    logging.info('Sending request for retrieving Nexus repository list')
    try:
        response_repository_headers = requests.get(nexus_api_url_repos, headers=headers)
        json_response_repository_headers = json.loads(response_repository_headers.text)
    except Exception:
        logging.info(f'{FAILED} to retrieve Nexus repositories. Verify Nexus URL and credentials and try again.')
        ws_exit()

    config.nexus_version = response_repository_headers.headers['Server']
    logging.info(f"Nexus Version: {config.nexus_version}")

    existing_nexus_repository_list = []
    for json_repository in json_response_repository_headers:
        repo_format = json_repository.get("format")
        if repo_format in SUPPORTED_FORMATS:
            rep_name = json_repository["name"]
            existing_nexus_repository_list.append(rep_name)
        else:
            continue
    return headers, existing_nexus_repository_list


def validate_selected_repositories(nexus_input_repositories, existing_nexus_repository_list):
    """
    Validate selected repositories when running in configMode=False, mostly for testing

    :param nexus_input_repositories:
    :param existing_nexus_repository_list:
    :return:
    """
    try:
        selected_repositories = [existing_nexus_repository_list[int(n)] for n in nexus_input_repositories]
    except Exception:
        # ToDo - After adding input validation to nexus_user_input_repositories (under main() function),
        #        this validation can be removed
        logging.error(f'{FAILED} {BASIC_AUTH_DELIMITER} There are no such repositories in your Nexus environment,'
                      ' please select the number from the list of the existing repositories')
        ws_exit()

    logging.info('Getting region parameters has finished')
    return selected_repositories


def validate_selected_repositories_from_config(nexus_input_repositories, existing_nexus_repository_list):
    """
    Validate selected repositories when running in configMode=True (production mode)

    :param nexus_input_repositories:
    :param existing_nexus_repository_list:
    :return:
    """
    existing_nexus_repository_set = set(existing_nexus_repository_list)
    user_selected_repos_list = list(nexus_input_repositories.split(","))
    user_selected_repos_set = set(user_selected_repos_list)
    missing_repos = user_selected_repos_set - existing_nexus_repository_set
    if missing_repos:
        logging.error(f'Could not find the following repositories: {",".join(missing_repos)}')
        logging.error(f'{FAILED} {BASIC_AUTH_DELIMITER} Specified repositories not found or their format is not'
                      f' supported, check params.config and try again.')
        ws_exit()
    # ToDo - only ws_exit if ALL specified repos not found, continue scan if some were found.

    logging.info('Getting region parameters has finished')
    return user_selected_repos_list


def download_components_from_repositories(selected_repositories, nexus_api_url_components, header, threads_number):
    """
    Download all components from selected repositories and save to folder

    :param selected_repositories:
    :param nexus_api_url_components:
    :param header:
    :param threads_number:
    :return:
    """
    for repo_name in selected_repositories:
        logging.info(f'Repository: {repo_name}')

        repo_comp_url = f'{nexus_api_url_components}?repository={repo_name}'
        continuation_token = "init"
        all_repo_items = []

        logging.info('Validate artifact list')
        while continuation_token:
            if continuation_token != 'init':
                cur_repo_comp_url = f'{repo_comp_url}&continuationToken={continuation_token}'
            else:
                cur_repo_comp_url = repo_comp_url
            cur_response_repo = requests.get(cur_repo_comp_url, headers=header)
            cur_json_response_cur_components = json.loads(cur_response_repo.text)
            for item in cur_json_response_cur_components['items']:
                all_repo_items.append(item)
            continuation_token = cur_json_response_cur_components['continuationToken']

        if not all_repo_items:
            logging.info(f'No artifacts found in {repo_name}')
            logging.info(' -- > ')
        else:
            script_path = pathlib.Path(__file__).parent.absolute()
            cur_dest_folder = f'{script_path}/{SCAN_DIR}/{repo_name}'
            os.makedirs(cur_dest_folder, exist_ok=True)

            logging.info('Retrieving artifacts...')

            manager = Manager()
            docker_images_q = manager.Queue()
            with Pool(threads_number) as pool:
                pool.starmap(repo_worker, [(comp, repo_name, cur_dest_folder, header, config, docker_images_q)
                                           for i, comp in enumerate(all_repo_items)])
            # Updating UA env vars to include Docker images from Nexus
            docker_images = []
            while not docker_images_q.empty():
                docker_images.append(docker_images_q.get(block=True, timeout=0.05))

            if docker_images:
                logging.info(f"Found {len(docker_images)} Docker images")
                config.ws_env_var['WS_DOCKER_SCANIMAGES'] = 'True'
                config.ws_env_var['WS_DOCKER_INCLUDES'] = ",".join(docker_images)
            logging.info(' -- > ')


def handle_docker_repo(component: dict, conf) -> str:
    """
    Locally pull Docker Image from a given repository (component)
    :param component:
    :param conf: global config
    :return: Retrieve Docker Image ID so UA will only scan images downloaded from Nexus
    """
    def get_repos_as_dict() -> dict:
        repo_resp = requests.get(conf.nexus_base_url + conf.resources_url, headers=conf.headers)
        repos_list = json.loads(repo_resp.text)
        repo_dict = {}
        for repo in repos_list:
            repo_dict[repo['name']] = repo

        return repo_dict

    def get_docker_repo_url(repo: dict) -> str:
        """
        Retrieves Repository URL with port
        :param repo:
        :return: Image ID in form of string
        """
        https_port = repo['docker'].get('httpsPort')
        http_port = repo['docker']['httpPort']
        parsed_url = urlparse(repo['url'])
        if http_port:
            r_url = f"{parsed_url.hostname}:{http_port}"
        elif https_port:
            r_url = f"{parsed_url.hostname}:{https_port}"
        else:
            logging.error("Unable to get repository port. Using default URL")
            r_url = f"{parsed_url.hostname}:{parsed_url.port}"
        logging.debug(f"Returned docker repo URL: {r_url}")

        return r_url

    dl_url = component['assets'][0]["downloadUrl"]
    logging.debug(f"Getting manifest file from: {dl_url}")
    manifest_resp = requests.get(dl_url, headers=conf.headers)
    manifest = json.loads(manifest_resp.text)
    repos = get_repos_as_dict()

    import docker
    docker_repo_url = get_docker_repo_url(repos[component['repository']])
    image_name = f"{docker_repo_url}/{manifest['name']}:{manifest['tag']}"
    logging.info(f"Pulling Docker image: {image_name}")
    try:
        client = docker.from_env(timeout=DOCKER_TIMEOUT)
        # Configuring Nexus user and password are mandatory for non-anonymous Docker repositories
        client.login(username=conf.nexus_user, password=conf.nexus_password, registry=docker_repo_url)
        pull_res = client.images.pull(image_name)
    except docker.errors.DockerException:
        logging.exception(f"Error loading image: {image_name}")
        return ""

    image_id = pull_res.id.split(':')[1][0:12]
    logging.debug(f"Image ID: {image_id} successfully pulled")

    return image_id  # Shorten ID to match docker images IMAGE ID


def repo_worker(comp, repo_name, cur_dest_folder, header, conf, d_images_q):
    """

    :param d_images_q:
    :param conf:
    :param comp:
    :param repo_name:
    :param cur_dest_folder:
    :param header:
    """

    all_components = []
    component_assets = comp['assets']
    logging.debug(f"Handling component ID: {comp['id']} on repository: {comp['repository']} Format: {comp['format']}")
    if comp['format'] == 'nuget':
        comp_name = '{}.{}.nupkg'.format(comp['name'], comp['version'])
        all_components.append(comp_name)
    elif re.match('(maven).*', comp['format']):
        component_assets_size = len(component_assets)
        for asset in range(0, component_assets_size):
            comp_name = component_assets[asset]['path'].rpartition('/')[-1]
            if comp_name.split(".")[-1] == JAR_EXTENSION:
                all_components.append(comp_name)
    elif comp['format'] == 'docker':
        d_images_q.put(handle_docker_repo(comp, conf))
    else:
        comp_name = component_assets[0]['path'].rpartition('/')[-1]
        all_components.append(comp_name)

    for comp_name in all_components:
        comp_worker(repo_name, component_assets, cur_dest_folder, header, comp_name)


def comp_worker(repo_name, component_assets, cur_dest_folder, header, comp_name):
    """

    :param repo_name:
    :param component_assets:
    :param cur_dest_folder:
    :param header:
    :param comp_name:
    """
    logging.info(f'Downloading {comp_name} component from {repo_name}')
    comp_download_url = component_assets[0]["downloadUrl"]
    response = requests.get(comp_download_url, headers=header)
    logging.debug(f"Download URL: {comp_download_url}")
    path = os.path.dirname(f'{cur_dest_folder}/{comp_name}')
    if not os.path.exists(path):
        os.makedirs(path, exist_ok=True)
    with open(f'{cur_dest_folder}/{comp_name}', 'wb') as f:
        f.write(response.content)
        logging.info(f'Component {comp_name} has successfully downloaded')


def download_unified_agent_and_config():
    """
    Download unified agent and config file if there are not exist in the default or specified folder
    :return:
    """
    logging.info('Verifying agent parameters')
    ua_jar_with_path = f'{UA_DIR}/{UA_JAR_NAME}'
    ua_conf_with_path = f'{UA_DIR}/{UA_CONFIG_NAME}'

    if not os.path.isdir(UA_DIR):
        logging.info(f'Creating directory "{UA_DIR}"')
        os.makedirs(UA_DIR, exist_ok=True)

    if not os.path.isfile(ua_jar_with_path):
        logging.info('(this may take a few minutes on first run)')
        logging.info('Downloading WhiteSource agent')

        r = requests.get(URL_UA_JAR)
        with open(ua_jar_with_path, 'wb') as f:
            f.write(r.content)

        r = requests.get(URL_UA_CONFIG)
        with open(ua_conf_with_path, 'wb') as f:
            f.write(r.content)

    logging.info('WhiteSource agent download complete')

    return ua_jar_with_path


def whitesource_scan() -> int:
    global config
    """

    :param product_name:
    :param user_key:
    :param api_key:
    :param ws_url:
    :param check_policies:
    :param ua_jar_with_path:
    :return:
    """

    logging.info('Starting WhiteSource scan')

    return_code = subprocess.run(['java', '-jar', config.ua_jar_with_path, '-d', SCAN_DIR, '-logLevel', ERROR],
                                 env=config.ws_env_var, stdout=subprocess.DEVNULL).returncode

    return_msg = 'SUCCESS'
    if return_code != 0:
        return_code = return_code - 4294967296
        if return_code == -1:
            return_msg = 'ERROR'
        elif return_code == -2:
            return_msg = 'POLICY_VIOLATION'
        elif return_code == -3:
            return_msg = 'CLIENT_FAILURE'
        elif return_code == -4:
            return_msg = 'CONNECTION_FAILURE'
        elif return_code == -5:
            return_msg = 'SERVER_FAILURE'
        elif return_code == -6:
            return_msg = 'PRE_STEP_FAILURE'
        else:
            return_msg = 'FAILED'

    logging.info('WhiteSource scan complete')

    logging.info(f'Result: {return_msg} ({return_code})')
    return return_code


def move_all_files_in_dir(src_dir, dst_dir):
    """

    :param src_dir:
    :param dst_dir:
    :return:
    """
    logging.info('Moving logs after the WhiteSource scan has finished')
    if os.path.isdir(src_dir) and os.path.isdir(dst_dir):
        for filePath in glob.glob(src_dir):
            copy_tree(filePath, dst_dir)
        remove_tree(src_dir)
        logging.info('Moving logs has successfully finished')
    else:
        logging.info(f'{src_dir} or {dst_dir} are not directories')
        logging.info('Moving logs after WhiteSource scan has failed')


def delete_files(ws_dir, scan_dir):
    """

    :param ws_dir:
    :param scan_dir:
    :return:
    """
    logging.info('Start deleting the scan dir')
    success = True
    if os.path.isdir(ws_dir):
        try:
            os.rmdir(ws_dir)
        except OSError as e:
            logging.error(f'Deleting the scan dir has failed: {ws_dir}: {e.strerror}')
            success = False
    if os.path.isdir(scan_dir):
        try:
            shutil.rmtree(scan_dir)
        except OSError as e:
            logging.error(f'Deleting the scan dir has failed: {scan_dir}: {e.strerror}')
            success = False
    if success:
        logging.info('Deleting the scan dir has successfully finished')
    else:
        sys.exit(1)


def ws_exit():
    delete_files(WS_LOG_DIR, SCAN_DIR)
    sys.exit(1)


if __name__ == '__main__':
    main()<|MERGE_RESOLUTION|>--- conflicted
+++ resolved
@@ -45,11 +45,7 @@
 
 logging.basicConfig(level=logging.INFO,
                     handlers=[logging.StreamHandler(stream=sys.stdout), logging.FileHandler(LOG_FILE_WITH_PATH)],
-<<<<<<< HEAD
-                    format='%(levelname)s %(asctime)s %(process)p: %(message)s',
-=======
                     format='%(levelname)s %(asctime)s %(process)s: %(message)s',
->>>>>>> ed25b8b6
                     datefmt='%y-%m-%d %H:%M:%S')
 
 
