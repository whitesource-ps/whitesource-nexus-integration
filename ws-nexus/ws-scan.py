#!/usr/bin/env python3
import base64
from distutils.dir_util import copy_tree, remove_tree
import glob
import json
import logging
import pathlib
import shutil
import sys
import subprocess
import os
from configparser import ConfigParser
from multiprocessing import Pool, Manager
from typing import Union
from urllib.parse import urlparse

import requests
import re

# constants
BASIC_AUTH_DELIMITER = ':'
PACKAGE_NAME = 'wss-4-nexus'
PACKAGE_VERSION = '2.2.0'
LOG_DIR = 'logs'
SCAN_DIR = '_wstemp'
LOG_FILE_WITH_PATH = LOG_DIR + '/wss-scan.log'
UA_NAME = 'wss-unified-agent'
UA_JAR_NAME = UA_NAME + '.jar'
UA_CONFIG_NAME = UA_NAME + '.config'
WS_LOG_DIR = 'whitesource'
UA_DIR = 'ua'
URL_UA_JAR = 'https://unified-agent.s3.amazonaws.com/wss-unified-agent.jar'
URL_UA_CONFIG = "https://unified-agent.s3.amazonaws.com/wss-unified-agent.config"
ERROR = 'error'
SUCCESS = 'SUCCESS'
FAILED = 'FAILED'
JAR_EXTENSION = 'jar'
SAAS_URL = 'https://saas.whitesourcesoftware.com/agent'
SAAS_EU_URL = 'https://saas-eu.whitesourcesoftware.com/agent'
APP_URL = 'https://app.whitesourcesoftware.com/agent'
APP_EU_URL = 'https://app-eu.whitesourcesoftware.com/agent'
SUPPORTED_FORMATS = {'maven2', 'npm', 'pypi', 'rubygems', 'nuget', 'raw', 'docker'}
DOCKER_TIMEOUT = 600
VER_3_26 = ["3", "26"]
LOG_LEVEL = logging.DEBUG if os.environ.get("DEBUG") else logging.INFO
UA_OFFLINE_MODE = 'true' if os.environ.get("DEBUG") else 'false'

config = None

if not os.path.exists(LOG_DIR):
    os.mkdir(LOG_DIR)
logging.basicConfig(level=LOG_LEVEL,
                    handlers=[logging.StreamHandler(stream=sys.stdout), logging.FileHandler(LOG_FILE_WITH_PATH)],
                    format='%(levelname)s %(asctime)s %(process)s: %(message)s',
                    datefmt='%y-%m-%d %H:%M:%S')


class Configuration:
    def __init__(self, conf_file):
        conf = ConfigParser()
        conf.optionxform = str
        conf.read(conf_file)
        # Nexus Settings
        self.nexus_base_url = conf.get('Nexus Settings', 'NexusBaseUrl', fallback='http://localhost:8081').strip('/')
        self.nexus_auth_token = conf.get('Nexus Settings', 'NexusAuthToken')
        self.nexus_user = conf.get('Nexus Settings', 'NexusUser')
        self.nexus_password = conf.get('Nexus Settings', 'NexusPassword')
        self.nexus_config_input_repositories = conf.get('Nexus Settings', 'NexusRepositories')
        # WhiteSource Settings
        self.user_key = conf.get('WhiteSource Settings', 'WSUserKey')
        self.api_key = conf.get('WhiteSource Settings', 'WSApiKey')
        self.product_name = conf.get('WhiteSource Settings', 'WSProductName', fallback='Nexus')
        # self.ua_dir = conf.get('WhiteSource Settings', 'UADir')
        self.check_policies = conf.getboolean('WhiteSource Settings', 'WSCheckPolicies', fallback=False)
        self.policies = 'true' if self.check_policies else 'false'
        self.ws_url = conf.get('WhiteSource Settings', 'WSUrl')
        if not self.ws_url.endswith('/agent'):
            self.ws_url = self.ws_url + '/agent'
        # General Settings
        self.interactive_mode = conf.getboolean('General Settings', 'InteractiveMode', fallback=False)
        self.threads_number = conf.getint('General Settings', 'ThreadCount', fallback=5)

        self.ws_env_var = {**os.environ, **{'WS_USERKEY': self.user_key,
                                            'WS_APIKEY': self.api_key,
                                            'WS_PROJECTPERFOLDER': 'true',
                                            'WS_PRODUCTNAME': self.product_name,
                                            'WS_WSS_URL': self.ws_url,
                                            'WS_INCLUDES': '**/*.*',
                                            'WS_CHECKPOLICIES': self.policies,
                                            'WS_FORCECHECKALLDEPENDENCIES': self.policies,
                                            'WS_OFFLINE': UA_OFFLINE_MODE}}
        self.nexus_ip = self.nexus_base_url.split('//')[1].split(':')[0]

        # Validation authentication details
        if self.nexus_user and self.nexus_password:
            logging.debug('Converting user and password to basic string')
            self.nexus_auth_token = convert_to_basic_string(self.nexus_user, self.nexus_password)
        elif self.nexus_auth_token:
            logging.debug(f"Using configure Nexus token: {self.nexus_auth_token}")
        else:
            logging.error("Missing Nexus authentication. Configure username and password or Token")
            return

        self.headers = {'Authorization': f'Basic {self.nexus_auth_token}',
                        'accept': 'application/json'}


def main():
    global config
    print_header('WhiteSource for Nexus')

    conf_file = '../config/params.config'
    if len(sys.argv) > 1 and os.path.isfile(sys.argv[1]):
        logging.debug(f"Using configuration file: {sys.argv[1]}")
        conf_file = sys.argv[1]

    config = Configuration(conf_file)
    logging.info("Starting")

    nexus_api_url_repos, nexus_api_url_components = define_nexus_parameters()

    validate_nexus_user_pass(config.nexus_user, config.nexus_password, config.nexus_auth_token)

    validate_ws_credentials(config.user_key, config.api_key, config.ws_url)

    config.ua_jar_with_path = download_unified_agent_and_config()

    header, existing_nexus_repository_list = retrieve_nexus_repositories(config.nexus_user, config.nexus_password,
                                                                         config.nexus_auth_token, nexus_api_url_repos)
    set_resources_url(config.nexus_version)

    if not config.interactive_mode:
        nexus_input_repositories = config.nexus_config_input_repositories
        if not nexus_input_repositories:
            selected_repositories = existing_nexus_repository_list
            logging.info('No repositories specified, all repositories will be scanned')
        else:
            logging.info('Validate specified repositories')
            selected_repositories = validate_selected_repositories_from_config(nexus_input_repositories,
                                                                               existing_nexus_repository_list)
    else:
        print_header('Available Repositories')
        print('Only supported repositories will be available for the WS scan')

        for number, entry in enumerate(existing_nexus_repository_list):
            print(f'   {number} - {entry}')

        nexus_input_repositories_str = input('Select repositories to scan by entering their numbers '
                                             '(space delimited list): ')
        # ToDo - Validate this input - only allow values in range of len(existing_nexus_repository_map)
        nexus_user_input_repositories = nexus_input_repositories_str.split()

        selected_repositories = validate_selected_repositories(nexus_user_input_repositories,
                                                               existing_nexus_repository_list)

    download_components_from_repositories(selected_repositories, nexus_api_url_components, header,
                                          config.threads_number)

    print_header('WhiteSource Scan')
    exit_code = whitesource_scan()

    move_all_files_in_dir(WS_LOG_DIR, LOG_DIR)

    delete_files(WS_LOG_DIR, SCAN_DIR)

    sys.exit(exit_code)


def set_resources_url(full_version: str):
    ver = full_version.strip("Nexus/ (OSS)").split(".")
    if ver[0] < VER_3_26[0] or (ver[0] == VER_3_26[0] and ver[1] < VER_3_26[1]):
        config.resources_url = "/service/rest/beta/repositories"
    else:
        config.resources_url = "/service/rest/v1/repositorySettings"
    logging.debug(f"Using repository: {config.resources_url}")


def print_header(hdr_txt: str):
    hdr_txt = ' {0} '.format(hdr_txt)
    hdr = '\n{0}\n{1}\n{0}'.format(('=' * len(hdr_txt)), hdr_txt)
    print(hdr)


def creating_folder_and_log_file():
    """
    Create empty directories for logs and scan results
    Directories from previous runs are deleted
    :return:
    """
    if os.path.exists(LOG_DIR):
        shutil.rmtree(LOG_DIR)
    os.makedirs(LOG_DIR, exist_ok=True)
    if os.path.exists(SCAN_DIR):
        shutil.rmtree(SCAN_DIR)
    os.makedirs(SCAN_DIR, exist_ok=True)


def define_nexus_parameters():
    global config
    """
    Build Nexus URLs according to configuration

    :return: URLs for repositories and components endpoints
    """
    logging.info('Getting region parameters')
    nexus_api_url = config.nexus_base_url + '/service/rest/v1'
    nexus_api_url_repos = nexus_api_url + '/repositories'
    nexus_api_url_components = nexus_api_url + '/components'

    return nexus_api_url_repos, nexus_api_url_components


def validate_nexus_user_pass(nexus_user, nexus_password, nexus_auth_token):
    """
    :param nexus_user:
    :param nexus_password:
    :param nexus_auth_token:
    :return:
    """
    logging.info('Validating Nexus credentials')

    if (not nexus_auth_token) and (not nexus_user or not nexus_password):
        logging.error(f'{FAILED} {BASIC_AUTH_DELIMITER} Either NexusAuthToken or both NexusUser and NexusPassword must '
                      f'be provided. Check params.config and try again.')
        ws_exit()

    logging.info('Nexus credentials validated')


def validate_ws_credentials(user_key, api_key, ua_url):
    """

    :param user_key:
    :param api_key:
    :param ua_url:
    :return:
    """
    logging.info('Validating WhiteSource User Key, API Key and URL')

    check_if_param_exists(user_key, 'WSUserKey')
    check_if_param_exists(api_key, 'WSApiKey')
    check_if_param_exists(ua_url, 'WSUrl')

    logging.info('WhiteSource User Key, API Key and URL validated')


def check_if_param_exists(param=str, param_name=str):
    if not param:
        logging.error(f'{FAILED} {BASIC_AUTH_DELIMITER} {param_name} '
                      f'must be provided. Check params.config and try again.')
        ws_exit()


def convert_to_basic_string(user_name, password):
    """
    Encode username and password per RFC 7617

    :param user_name:
    :param password:
    :return:
    """
    auth_string_plain = user_name + BASIC_AUTH_DELIMITER + password
    basic_bytes = base64.b64encode(bytes(auth_string_plain, "utf-8"))
    basic_string = str(basic_bytes)[2:-1]
    return basic_string


def retrieve_nexus_repositories(user, password, nexus_auth_token, nexus_api_url_repos):
    """
    Retrieves the list of repositories from Nexus

    :param user:
    :param password:
    :param nexus_auth_token:
    :param nexus_api_url_repos:
    :return:
    """
    if user and password:
        logging.info('Converting user and password to basic string')
        nexus_auth_token = convert_to_basic_string(user, password)

    headers = {'Authorization': 'Basic %s' % nexus_auth_token}
    logging.info('Sending request for retrieving Nexus repository list')
    try:
        response_repository_headers = requests.get(nexus_api_url_repos, headers=headers)
        json_response_repository_headers = json.loads(response_repository_headers.text)
    except requests.RequestException:
        logging.info(f'{FAILED} to retrieve Nexus repositories. Verify Nexus URL and credentials and try again.')
        ws_exit()

    logging.debug(f" Nexus Headers: {response_repository_headers.headers}")
    config.nexus_version = response_repository_headers.headers.get('Server')
    if config.nexus_version:
        logging.info(f"Nexus Version: {config.nexus_version}")
    else:
        logging.warning("Server headers does not contain Nexus version. Assuming >=3.26")
        config.nexus_version = "3.26"

    existing_nexus_repository_list = []
    for json_repository in json_response_repository_headers:
        repo_format = json_repository.get("format")
        if repo_format in SUPPORTED_FORMATS:
            rep_name = json_repository["name"]
            existing_nexus_repository_list.append(rep_name)
        else:
            logging.warning(f"Repository: {json_repository['name']} is unsupported format: {repo_format}. Skipping")

    return headers, existing_nexus_repository_list


def validate_selected_repositories(nexus_input_repositories, existing_nexus_repository_list):
    """
    Validate selected repositories when running in configMode=False, mostly for testing

    :param nexus_input_repositories:
    :param existing_nexus_repository_list:
    :return:
    """
    try:
        selected_repositories = [existing_nexus_repository_list[int(n)] for n in nexus_input_repositories]
    except Exception:
        # ToDo - After adding input validation to nexus_user_input_repositories (under main() function),
        #        this validation can be removed
        logging.error(f'{FAILED} {BASIC_AUTH_DELIMITER} There are no such repositories in your Nexus environment,'
                      ' please select the number from the list of the existing repositories')
        ws_exit()

    logging.info('Getting region parameters has finished')
    return selected_repositories


def validate_selected_repositories_from_config(nexus_input_repositories, existing_nexus_repository_list):
    """
    Validate selected repositories when running in configMode=True (production mode)
    :param nexus_input_repositories:
    :param existing_nexus_repository_list:
    :return:
    """
    existing_nexus_repository_set = set(existing_nexus_repository_list)
    user_selected_repos_list = list(nexus_input_repositories.split(","))
    user_selected_repos_set = set(user_selected_repos_list)
    missing_repos = user_selected_repos_set - existing_nexus_repository_set
    if missing_repos:
        logging.error(f'Could not find the following repositories: {",".join(missing_repos)}')
        logging.error(f'{FAILED} {BASIC_AUTH_DELIMITER} Specified repositories not found or their format is not'
                      f' supported, check params.config and try again.')
        ws_exit()
    # ToDo - only ws_exit if ALL specified repos not found, continue scan if some were found.

    logging.info('Getting region parameters has finished')
    return user_selected_repos_list


def download_components_from_repositories(selected_repositories, nexus_api_url_components, header, threads_number):
    """
    Download all components from selected repositories and save to folder

    :param selected_repositories:
    :param nexus_api_url_components:
    :param header:
    :param threads_number:
    :return:
    """
    for repo_name in selected_repositories:
        logging.info(f'Repository: {repo_name}')

        repo_comp_url = f'{nexus_api_url_components}?repository={repo_name}'
        continuation_token = "init"
        all_repo_items = []

        logging.info('Validate artifact list')
        while continuation_token:
            if continuation_token != 'init':
                cur_repo_comp_url = f'{repo_comp_url}&continuationToken={continuation_token}'
            else:
                cur_repo_comp_url = repo_comp_url
            cur_response_repo = requests.get(cur_repo_comp_url, headers=header)
            cur_json_response_cur_components = json.loads(cur_response_repo.text)
            for item in cur_json_response_cur_components['items']:
                all_repo_items.append(item)
            continuation_token = cur_json_response_cur_components['continuationToken']

        if not all_repo_items:
            logging.info(f'No artifacts found in {repo_name}')
            logging.info(' -- > ')
        else:
            script_path = pathlib.Path(__file__).parent.absolute()
            cur_dest_folder = f'{script_path}/{SCAN_DIR}/{repo_name}'
            os.makedirs(cur_dest_folder, exist_ok=True)

            logging.info('Retrieving artifacts...')

            manager = Manager()
            docker_images_q = manager.Queue()
            with Pool(threads_number) as pool:
                pool.starmap(repo_worker, [(comp, repo_name, cur_dest_folder, header, config, docker_images_q)
                                           for i, comp in enumerate(all_repo_items)])
            # Updating UA env vars to include Docker images from Nexus
            docker_images = set()
            while not docker_images_q.empty():
                docker_images.add(docker_images_q.get(block=True, timeout=0.05))

            if docker_images:
                logging.info(f"Found {len(docker_images)} Docker images")
                config.ws_env_var['WS_DOCKER_SCANIMAGES'] = 'True'
                config.ws_env_var['WS_DOCKER_INCLUDES'] = ",".join(docker_images)
            logging.info(' -- > ')


def call_nexus_api(url: str, headers: dict) -> Union[dict, bytes]:
    logging.debug(f"Calling Nexus URL: {url}")
    try:
        resp = requests.get(url, headers=headers)
    except requests.RequestException:
        logging.exception(f"Received Error on endpoint: {url}")
    try:
        ret = json.loads(resp.text)
        logging.debug(f"Returned value: {ret}")
    except json.decoder.JSONDecodeError:
        ret = resp.content

    return ret


def handle_docker_repo(component: dict, conf) -> str:
    """
    Locally pull Docker Image from a given repository (component)
    :param component:
    :param conf: global config
    :return: Retrieve Docker Image ID so UA will only scan images downloaded from Nexus
    """
    def get_repos_as_dict(c) -> dict:
        """
        Convert repository data into dictionary
        :returns name -> repo dictionary
        :rtype: dict
        """
        repos_list = call_nexus_api(conf.nexus_base_url + conf.resources_url, c.headers)
        repo_dict = {}
        for r in repos_list:
            repo_dict[r['name']] = r
        logging.debug(f"Repositories found: {repo_dict.keys()}")

        return repo_dict

    def get_docker_repo_url(repository: dict) -> str:
        """
        Retrieves Repository URL with port
        :param repository:
        :return: Image ID in form of string
        """
        https_port = repository['docker'].get('httpsPort')
        http_port = repository['docker']['httpPort']
        parsed_url = urlparse(repository['url'])
        if http_port:
            r_url = f"{parsed_url.hostname}:{http_port}"
        elif https_port:
            r_url = f"{parsed_url.hostname}:{https_port}"
        else:
            logging.error("Unable to get repository port. Using default URL")
            r_url = f"{parsed_url.hostname}:{parsed_url.port}"
        logging.debug(f"Returned docker repo URL: {r_url}")

        return r_url

    dl_url = component['assets'][0]["downloadUrl"]
    logging.debug(f"Component repository: {component['repository']}")
    logging.debug(f"Getting manifest file from: {dl_url}")
    manifest = call_nexus_api(dl_url, conf.headers)
    logging.debug(f"manifest: {manifest}")
    repos = get_repos_as_dict(conf)

    import docker
    repo = repos.get(component['repository'])
<<<<<<< HEAD
=======
    ret = None
>>>>>>> dd18cc32
    if repo:
        logging.debug(f"Repository data: {repo}")
        docker_repo_url = get_docker_repo_url(repo)
        image_name = f"{docker_repo_url}/{manifest['name']}:{manifest['tag']}"
        logging.info(f"Pulling Docker image: {image_name}")
        try:
            client = docker.from_env(timeout=DOCKER_TIMEOUT)
            # Configuring Nexus user and password are mandatory for non-anonymous Docker repositories
            client.login(username=conf.nexus_user, password=conf.nexus_password, registry=docker_repo_url)
            pull_res = client.images.pull(image_name)
            image_id = pull_res.id.split(':')[1][0:12]
            logging.debug(f"Image ID: {image_id} successfully pulled")
            ret = image_id  # Shorten ID to match docker images IMAGE ID
        except docker.errors.DockerException:
            logging.exception(f"Error loading image: {image_name}")
    else:
        logging.warning(f"Repository was not found for {component['repository']}. Skipping")

    return ret


def repo_worker(comp, repo_name, cur_dest_folder, header, conf, d_images_q):
    """

    :param d_images_q:
    :param conf:
    :param comp:
    :param repo_name:
    :param cur_dest_folder:
    :param header:
    """

    all_components = []
    component_assets = comp['assets']
    logging.debug(f"Handling component ID: {comp['id']} on repository: {comp['repository']} Format: {comp['format']}")
    if comp['format'] == 'nuget':
        comp_name = '{}.{}.nupkg'.format(comp['name'], comp['version'])
        all_components.append(comp_name)
    elif re.match('(maven).*', comp['format']):
        component_assets_size = len(component_assets)
        for asset in range(0, component_assets_size):
            comp_name = component_assets[asset]['path'].rpartition('/')[-1]
            if comp_name.split(".")[-1] == JAR_EXTENSION:
                all_components.append(comp_name)
    elif comp['format'] == 'docker':
        image_id = handle_docker_repo(comp, conf)
        if image_id:
            d_images_q.put(image_id)
    else:
        comp_name = component_assets[0]['path'].rpartition('/')[-1]
        all_components.append(comp_name)

    for comp_name in all_components:
        comp_worker(repo_name, component_assets, cur_dest_folder, header, comp_name)


def comp_worker(repo_name, component_assets, cur_dest_folder, header, comp_name):
    """

    :param repo_name:
    :param component_assets:
    :param cur_dest_folder:
    :param header:
    :param comp_name:
    """
    logging.info(f'Downloading {comp_name} component from {repo_name}')
    comp_download_url = component_assets[0]["downloadUrl"]
    response = call_nexus_api(comp_download_url, header)
    logging.debug(f"Download URL: {comp_download_url}")
    path = os.path.dirname(f'{cur_dest_folder}/{comp_name}')
    if not os.path.exists(path):
        os.makedirs(path, exist_ok=True)
    with open(f'{cur_dest_folder}/{comp_name}', 'wb') as f:
        f.write(response)
        logging.info(f'Component {comp_name} has successfully downloaded')


def download_unified_agent_and_config():
    """
    Download unified agent and config file if there are not exist in the default or specified folder
    :return:
    """
    logging.info('Verifying agent parameters')
    ua_jar_with_path = f'{UA_DIR}/{UA_JAR_NAME}'
    ua_conf_with_path = f'{UA_DIR}/{UA_CONFIG_NAME}'

    if not os.path.isdir(UA_DIR):
        logging.info(f'Creating directory "{UA_DIR}"')
        os.makedirs(UA_DIR, exist_ok=True)

    if not os.path.isfile(ua_jar_with_path):
        logging.info('(this may take a few minutes on first run)')
        logging.info('Downloading WhiteSource agent')

        r = requests.get(URL_UA_JAR)
        with open(ua_jar_with_path, 'wb') as f:
            f.write(r.content)

        r = requests.get(URL_UA_CONFIG)
        with open(ua_conf_with_path, 'wb') as f:
            f.write(r.content)

    logging.info('WhiteSource agent download complete')

    return ua_jar_with_path


def whitesource_scan() -> int:
    global config
    """

    :param product_name:
    :param user_key:
    :param api_key:
    :param ws_url:
    :param check_policies:
    :param ua_jar_with_path:
    :return:
    """

    logging.info('Starting WhiteSource scan')

    return_code = subprocess.run(['java', '-jar', config.ua_jar_with_path, '-d', SCAN_DIR, '-logLevel', ERROR],
                                 env=config.ws_env_var, stdout=subprocess.DEVNULL).returncode

    return_msg = 'SUCCESS'
    if return_code != 0:
        return_code = return_code - 4294967296
        if return_code == -1:
            return_msg = 'ERROR'
        elif return_code == -2:
            return_msg = 'POLICY_VIOLATION'
        elif return_code == -3:
            return_msg = 'CLIENT_FAILURE'
        elif return_code == -4:
            return_msg = 'CONNECTION_FAILURE'
        elif return_code == -5:
            return_msg = 'SERVER_FAILURE'
        elif return_code == -6:
            return_msg = 'PRE_STEP_FAILURE'
        else:
            return_msg = 'FAILED'

    logging.info('WhiteSource scan complete')

    logging.info(f'Result: {return_msg} ({return_code})')
    return return_code


def move_all_files_in_dir(src_dir, dst_dir):
    """

    :param src_dir:
    :param dst_dir:
    :return:
    """
    logging.info('Moving logs after the WhiteSource scan has finished')
    if os.path.isdir(src_dir) and os.path.isdir(dst_dir):
        for filePath in glob.glob(src_dir):
            copy_tree(filePath, dst_dir)
        remove_tree(src_dir)
        logging.info('Moving logs has successfully finished')
    else:
        logging.info(f'{src_dir} or {dst_dir} are not directories')
        logging.info('Moving logs after WhiteSource scan has failed')


def delete_files(ws_dir, scan_dir):
    """

    :param ws_dir:
    :param scan_dir:
    :return:
    """
    logging.info('Start deleting the scan dir')
    success = True
    if os.path.isdir(ws_dir):
        try:
            os.rmdir(ws_dir)
        except OSError as e:
            logging.error(f'Deleting the scan dir has failed: {ws_dir}: {e.strerror}')
            success = False
    if os.path.isdir(scan_dir):
        try:
            shutil.rmtree(scan_dir)
        except OSError as e:
            logging.error(f'Deleting the scan dir has failed: {scan_dir}: {e.strerror}')
            success = False
    if success:
        logging.info('Deleting the scan dir has successfully finished')
    else:
        sys.exit(1)


def ws_exit():
    delete_files(WS_LOG_DIR, SCAN_DIR)
    sys.exit(1)


if __name__ == '__main__':
    main()<|MERGE_RESOLUTION|>--- conflicted
+++ resolved
@@ -471,11 +471,7 @@
     repos = get_repos_as_dict(conf)
 
     import docker
-    repo = repos.get(component['repository'])
-<<<<<<< HEAD
-=======
-    ret = None
->>>>>>> dd18cc32
+    repo = repos[component['repository']]
     if repo:
         logging.debug(f"Repository data: {repo}")
         docker_repo_url = get_docker_repo_url(repo)
